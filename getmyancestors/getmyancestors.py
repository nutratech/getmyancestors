# coding: utf-8

# global imports
from __future__ import print_function
import re
import sys
import time
from urllib.parse import unquote
import getpass
import asyncio
import argparse

# local imports
from getmyancestors.classes.tree import Tree
from getmyancestors.classes.session import Session
from getmyancestors.classes.session import CachedSession



def main():
    parser = argparse.ArgumentParser(
        description="Retrieve GEDCOM data from FamilySearch Tree (4 Jul 2016)",
        add_help=False,
        usage="getmyancestors -u username -p password [options]",
    )
    parser.add_argument(
        "-u", "--username", metavar="<STR>", type=str, help="FamilySearch username"
    )
    parser.add_argument(
        "-p", "--password", metavar="<STR>", type=str, help="FamilySearch password"
    )
    parser.add_argument(
        "-i",
        "--individuals",
        metavar="<STR>",
        nargs="+",
        type=str,
        help="List of individual FamilySearch IDs for whom to retrieve ancestors",
    )
    parser.add_argument(
        "-e",
        "--exclude",
        metavar="<STR>",
        nargs="+",
        type=str,
        help="List of individual FamilySearch IDs to exclude from the tree",
    )
    parser.add_argument(
        "-a",
        "--ascend",
        metavar="<INT>",
        type=int,
        default=4,
        help="Number of generations to ascend [4]",
    )
    parser.add_argument(
        "-d",
        "--descend",
        metavar="<INT>",
        type=int,
        default=0,
        help="Number of generations to descend [0]",
    )
    parser.add_argument(
        '--distance',
        metavar="<INT>",
        type=int,
        default=0,
        help="The maxium distance from the starting individuals [0]. If distance is set, ascend and descend will be ignored.",
    )
    parser.add_argument(
        '--only-blood-relatives',
        action="store_true",
        default=True,
        help="Only include blood relatives in the tree [False]",
    )
    parser.add_argument(
        "-m",
        "--marriage",
        action="store_true",
        default=False,
        help="Add spouses and couples information [False]",
    )
    parser.add_argument(
        "--cache",
        action="store_true",
        default=False,
        help="Use of http cache to reduce requests during testing [False]",
    )
    parser.add_argument(
        "-r",
        "--get-contributors",
        action="store_true",
        default=False,
        help="Add list of contributors in notes [False]",
    )
    parser.add_argument(
        "-c",
        "--get_ordinances",
        action="store_true",
        default=False,
        help="Add LDS ordinances (need LDS account) [False]",
    )
    parser.add_argument(
        "-v",
        "--verbose",
        action="store_true",
        default=False,
        help="Increase output verbosity [False]",
    )
    parser.add_argument(
        "-t",
        "--timeout",
        metavar="<INT>",
        type=int,
        default=60,
        help="Timeout in seconds [60]",
    )

    parser.add_argument(
        "-x",
        "--xml",
        action="store_true",
        default=False,
        help="To print the output in Gramps XML format [False]",
    )
    parser.add_argument(
        "--show-password",
        action="store_true",
        default=False,
        help="Show password in .settings file [False]",
    )
    parser.add_argument(
        "--save-settings",
        action="store_true",
        default=False,
        help="Save settings into file [False]",
    )
    parser.add_argument(
<<<<<<< HEAD
        "-g",
        "--geonames",
        metavar="<STR>",
        type=str,
        help="Geonames.org username in order to download place data",
    )
    try:
        parser.add_argument(
            "-o",
            "--outfile",
            metavar="<FILE>",
            # type=argparse.FileType("w", encoding="UTF-8"),
            # default=sys.stdout,
            help="output GEDCOM file [stdout]",
        )
        parser.add_argument(
            "-l",
            "--logfile",
            metavar="<FILE>",
            type=argparse.FileType("w", encoding="UTF-8"),
            default=False,
            help="output log file [stderr]",
        )
    except TypeError:
        sys.stderr.write("Python >= 3.4 is required to run this script\n")
        sys.stderr.write("(see https://docs.python.org/3/whatsnew/3.4.html#argparse)\n")
        sys.exit(2)
=======
        "-o",
        "--outfile",
        metavar="<FILE>",
        type=argparse.FileType("w", encoding="UTF-8"),
        default=sys.stdout,
        help="output GEDCOM file [stdout]",
    )
    parser.add_argument(
        "-l",
        "--logfile",
        metavar="<FILE>",
        type=argparse.FileType("w", encoding="UTF-8"),
        default=False,
        help="output log file [stderr]",
    )
    parser.add_argument(
        "--client_id", metavar="<STR>", type=str, help="Use Specific Client ID"
    )
    parser.add_argument(
        "--redirect_uri", metavar="<STR>", type=str, help="Use Specific Redirect Uri"
    )
>>>>>>> 15290f50

    # extract arguments from the command line
    try:
        parser.error = parser.exit
        args = parser.parse_args()
    except SystemExit:
        parser.print_help(file=sys.stderr)
        sys.exit(2)
    if args.individuals:
        for fid in args.individuals:
            if not re.match(r"[A-Z0-9]{4}-[A-Z0-9]{3}", fid):
                sys.exit("Invalid FamilySearch ID: " + fid)
    if args.exclude:
        for fid in args.exclude:
            if not re.match(r"[A-Z0-9]{4}-[A-Z0-9]{3}", fid):
                sys.exit("Invalid FamilySearch ID: " + fid)

    args.username = (
        args.username if args.username else input("Enter FamilySearch username: ")
    )
    args.password = (
        args.password
        if args.password
        else getpass.getpass("Enter FamilySearch password: ")
    )

    time_count = time.time()

    # Report settings used when getmyancestors is executed
    if args.save_settings and args.outfile.name != "<stdout>":

        def parse_action(act):
            if not args.show_password and act.dest == "password":
                return "******"
            value = getattr(args, act.dest)
            return str(getattr(value, "name", value))

        formatting = "{:74}{:\t>1}\n"
        settings_name = args.outfile.name.split(".")[0] + ".settings"
        try:
            with open(settings_name, "w") as settings_file:
                settings_file.write(
                    formatting.format("time stamp: ", time.strftime("%X %x %Z"))
                )
                for action in parser._actions:
                    settings_file.write(
                        formatting.format(
                            action.option_strings[-1], parse_action(action)
                        )
                    )
        except OSError as exc:
            print(
                "Unable to write %s: %s" % (settings_name, repr(exc)), file=sys.stderr
            )

    # initialize a FamilySearch session and a family tree object
    print("Login to FamilySearch...", file=sys.stderr)
<<<<<<< HEAD
    if args.cache:
        print("Using cache...", file=sys.stderr)
        fs = CachedSession(args.username, args.password, args.verbose, args.logfile, args.timeout)
    else:
        fs = Session(args.username, args.password, args.verbose, args.logfile, args.timeout)
=======
    fs = Session(
        args.username,
        args.password,
        args.client_id,
        args.redirect_uri,
        args.verbose,
        args.logfile,
        args.timeout,
    )
>>>>>>> 15290f50
    if not fs.logged:
        sys.exit(2)
    _ = fs._
    tree = Tree(
        fs, 
        exclude=args.exclude,
        geonames_key=args.geonames,
    )

    # check LDS account
    if args.get_ordinances:
        test = fs.get_url(
            "/service/tree/tree-data/reservations/person/%s/ordinances" % fs.fid, {}, no_api=True
        )
        if not test or test["status"] != "OK":
            print("Need an LDS account")
            sys.exit(2)

    try:
        # add list of starting individuals to the family tree
        todo = args.individuals if args.individuals else [fs.fid]
        print(_("Downloading starting individuals..."), file=sys.stderr)
        tree.add_indis(todo)



        # download ancestors
        if args.distance == 0:
            todo = set(tree.indi.keys())
            done = set()
            for i in range(args.ascend):
                if not todo:
                    break
                done |= todo
                print(
                    _("Downloading %s. of generations of ancestors...") % (i + 1),
                    file=sys.stderr,
                )
                todo = tree.add_parents(todo) - done

            # download descendants
            todo = set(tree.indi.keys())
            done = set()
            for i in range(args.descend):
                if not todo:
                    break
                done |= todo
                print(
                    _("Downloading %s. of generations of descendants...") % (i + 1),
                    file=sys.stderr,
                )
                todo = tree.add_children(todo) - done

            # download spouses
            if args.marriage:
                print(_("Downloading spouses and marriage information..."), file=sys.stderr)
                todo = set(tree.indi.keys())
                tree.add_spouses(todo)

        else:
            todo_bloodline = set(tree.indi.keys())
            todo_others = set()
            done = set()
            for distance in range(args.distance):

                if not todo_bloodline and not todo_others:
                    break
                done |= todo_bloodline
                print(
                    _("Downloading individuals at distance %s...") % (distance + 1),
                    file=sys.stderr,
                )
                parents = tree.add_parents(todo_bloodline) - done
                children = tree.add_children(todo_bloodline) - done

                # download spouses
                if args.marriage:
                    print(_("Downloading spouses and marriage information..."), file=sys.stderr)
                    todo = set(tree.indi.keys())
                    tree.add_spouses(todo)

                # spouses = tree.add_spouses(todo_bloodline) - done

                todo_bloodline = parents | children
                # if args.only_blood_relatives:
                #     # Downloading non bloodline parents
                #     tree.add_parents(todo_others)

                #     # TODO what is a non bloodline person becomes bloodline on another branch?
                #     todo_others = spouses
                # else:
                    # todo_bloodline |= spouses

        # download ordinances, notes and contributors
        async def download_stuff(loop):
            futures = set()
            for fid, indi in tree.indi.items():
                futures.add(loop.run_in_executor(None, indi.get_notes))
                if args.get_ordinances:
                    futures.add(loop.run_in_executor(None, tree.add_ordinances, fid))
                if args.get_contributors:
                    futures.add(loop.run_in_executor(None, indi.get_contributors))
            for fam in tree.fam.values():
                futures.add(loop.run_in_executor(None, fam.get_notes))
                if args.get_contributors:
                    futures.add(loop.run_in_executor(None, fam.get_contributors))
            for future in futures:
                await future

        loop = asyncio.get_event_loop()
        print(
            _("Downloading notes")
            + (
                (("," if args.get_contributors else _(" and")) + _(" ordinances"))
                if args.get_ordinances
                else ""
            )
            + (_(" and contributors") if args.get_contributors else "")
            + "...",
            file=sys.stderr,
        )
        loop.run_until_complete(download_stuff(loop))

    finally:
        # compute number for family relationships and print GEDCOM file
        tree.reset_num()
        if args.xml:
            with open(args.outfile, "wb") as f:
                tree.printxml(f)
        else:
            with open(args.outfile, "w", encoding="UTF-8") as f:
                tree.print(f)
        print(
            _(
                "Downloaded %s individuals, %s families, %s sources and %s notes "
                "in %s seconds with %s HTTP requests."
            )
            % (
                str(len(tree.indi)),
                str(len(tree.fam)),
                str(len(tree.sources)),
                str(len(tree.notes)),
                str(round(time.time() - time_count)),
                str(fs.counter),
            ),
            file=sys.stderr,
        )


if __name__ == "__main__":
    main()<|MERGE_RESOLUTION|>--- conflicted
+++ resolved
@@ -16,7 +16,6 @@
 from getmyancestors.classes.session import CachedSession
 
 
-
 def main():
     parser = argparse.ArgumentParser(
         description="Retrieve GEDCOM data from FamilySearch Tree (4 Jul 2016)",
@@ -137,35 +136,6 @@
         help="Save settings into file [False]",
     )
     parser.add_argument(
-<<<<<<< HEAD
-        "-g",
-        "--geonames",
-        metavar="<STR>",
-        type=str,
-        help="Geonames.org username in order to download place data",
-    )
-    try:
-        parser.add_argument(
-            "-o",
-            "--outfile",
-            metavar="<FILE>",
-            # type=argparse.FileType("w", encoding="UTF-8"),
-            # default=sys.stdout,
-            help="output GEDCOM file [stdout]",
-        )
-        parser.add_argument(
-            "-l",
-            "--logfile",
-            metavar="<FILE>",
-            type=argparse.FileType("w", encoding="UTF-8"),
-            default=False,
-            help="output log file [stderr]",
-        )
-    except TypeError:
-        sys.stderr.write("Python >= 3.4 is required to run this script\n")
-        sys.stderr.write("(see https://docs.python.org/3/whatsnew/3.4.html#argparse)\n")
-        sys.exit(2)
-=======
         "-o",
         "--outfile",
         metavar="<FILE>",
@@ -187,7 +157,13 @@
     parser.add_argument(
         "--redirect_uri", metavar="<STR>", type=str, help="Use Specific Redirect Uri"
     )
->>>>>>> 15290f50
+    parser.add_argument(
+        "-g",
+        "--geonames",
+        metavar="<STR>",
+        type=str,
+        help="Geonames.org username in order to download place data",
+    )
 
     # extract arguments from the command line
     try:
@@ -245,13 +221,6 @@
 
     # initialize a FamilySearch session and a family tree object
     print("Login to FamilySearch...", file=sys.stderr)
-<<<<<<< HEAD
-    if args.cache:
-        print("Using cache...", file=sys.stderr)
-        fs = CachedSession(args.username, args.password, args.verbose, args.logfile, args.timeout)
-    else:
-        fs = Session(args.username, args.password, args.verbose, args.logfile, args.timeout)
-=======
     fs = Session(
         args.username,
         args.password,
@@ -261,12 +230,16 @@
         args.logfile,
         args.timeout,
     )
->>>>>>> 15290f50
+    if args.cache:
+        print("Using cache...", file=sys.stderr)
+        fs = CachedSession(args.username, args.password, args.verbose, args.logfile, args.timeout)
+    else:
+        fs = Session(args.username, args.password, args.verbose, args.logfile, args.timeout)
     if not fs.logged:
         sys.exit(2)
     _ = fs._
     tree = Tree(
-        fs, 
+        fs,
         exclude=args.exclude,
         geonames_key=args.geonames,
     )
@@ -285,8 +258,6 @@
         todo = args.individuals if args.individuals else [fs.fid]
         print(_("Downloading starting individuals..."), file=sys.stderr)
         tree.add_indis(todo)
-
-
 
         # download ancestors
         if args.distance == 0:
