# global imports
import sys
import time
from urllib.parse import urlparse, parse_qs
<<<<<<< HEAD
=======
import webbrowser
>>>>>>> 15290f50

import requests
from requests_cache import CachedSession as CSession
from fake_useragent import UserAgent

# local imports
from getmyancestors.classes.translation import translations

DEFAULT_CLIENT_ID = "a02j000000KTRjpAAH"
DEFAULT_REDIRECT_URI = "https://misbach.github.io/fs-auth/index_raw.html"


# class Session(requests.Session):
class GMASession:
    """Create a FamilySearch session
    :param username and password: valid FamilySearch credentials
    :param verbose: True to active verbose mode
    :param logfile: a file object or similar
    :param timeout: time before retry a request
    """

<<<<<<< HEAD
    def __init__(self, username, password, verbose=False, logfile=False, timeout=60):
        # super().__init__('http_cache', backend='filesystem', expire_after=86400)
        # super().__init__()
=======
    def __init__(
        self,
        username,
        password,
        client_id=None,
        redirect_uri=None,
        verbose=False,
        logfile=False,
        timeout=60,
    ):
        super().__init__()
>>>>>>> 15290f50
        self.username = username
        self.password = password
        self.client_id = client_id or DEFAULT_CLIENT_ID
        self.redirect_uri = redirect_uri or DEFAULT_REDIRECT_URI
        self.verbose = verbose
        self.logfile = logfile
        self.timeout = timeout
        self.fid = self.lang = self.display_name = None
        self.counter = 0
        self.headers = {"User-Agent": UserAgent().firefox}
        self.login()

    @property
    def logged(self):
        return bool(self.cookies.get("fssessionid"))

    def write_log(self, text):
        """write text in the log file"""
        log = "[%s]: %s\n" % (time.strftime("%Y-%m-%d %H:%M:%S"), text)
        if self.verbose:
            sys.stderr.write(log)
        if self.logfile:
            self.logfile.write(log)

    def login(self):
        """retrieve FamilySearch session ID
        (https://familysearch.org/developers/docs/guides/oauth2)
        """
        while True:
            try:
                url = "https://www.familysearch.org/auth/familysearch/login"
                self.write_log("Downloading: " + url)
                self.get(url, headers=self.headers)
                xsrf = self.cookies["XSRF-TOKEN"]
                url = "https://ident.familysearch.org/login"
                self.write_log("Logging in: " + url)
                res = self.post(
                    url,
                    data={
                        "_csrf": xsrf,
                        "username": self.username,
                        "password": self.password,
                    },
                    headers=self.headers,
                )
                res.raise_for_status()

                url = f"https://ident.familysearch.org/cis-web/oauth2/v3/authorization"
                params = {
                    "response_type": "code",
                    "scope": "profile email qualifies_for_affiliate_account country",
                    "client_id": self.client_id,
                    "redirect_uri": self.redirect_uri,
                    "username": self.username,
                }
                self.write_log("Getting an authorization code: " + url)
                response = self.get(url, headers=self.headers, params=params)
                response.raise_for_status()
                try:
                    code = parse_qs(urlparse(response.url).query).get("code")[0]
                except Exception as e:
                    webbrowser.open(response.url)
                    print(
                        "Please log in to the web page that just opened and try again."
                    )
                    sys.exit(2)

                url = "https://ident.familysearch.org/cis-web/oauth2/v3/token"
                self.write_log("Exchanging for an access token: " + url)
                res = self.post(
                    url,
                    data={
                        "grant_type": "authorization_code",
                        "client_id": self.client_id,
                        "code": code,
                        "redirect_uri": self.redirect_uri,
                    },
                    headers=self.headers,
                )

                try:
                    data = res.json()
                except ValueError:
                    self.write_log("Invalid auth request")
<<<<<<< HEAD
                    self.write_log(res.headers)
                    self.write_log(res.text)
                    
                    raise "Invalid auth request"
                    # continue
                if "loginError" in data:
                    self.write_log(data["loginError"])
                    return
                if "redirectUrl" not in data:
=======
                    continue

                if "access_token" not in data:
>>>>>>> 15290f50
                    self.write_log(res.text)
                    continue
                access_token = data["access_token"]
                self.headers.update({"Authorization": f"Bearer {access_token}"})

<<<<<<< HEAD
                url = data["redirectUrl"]
                self.write_log("Downloading: " + url)
                res = self.get(url, headers=self.headers)
                res.raise_for_status()

                url = f"https://ident.familysearch.org/cis-web/oauth2/v3/authorization?response_type=code&scope=openid profile email qualifies_for_affiliate_account country&client_id=a02j000000KTRjpAAH&redirect_uri=https://misbach.github.io/fs-auth/index_raw.html&username={self.username}"
                self.write_log("Downloading: " + url)
                response = self.get(url, allow_redirects=False, headers=self.headers)
                location = response.headers["location"]
                code = parse_qs(urlparse(location).query).get("code")
                url = "https://ident.familysearch.org/cis-web/oauth2/v3/token"
                self.write_log("Downloading: " + url)
                res = self.post(
                    url,
                    data={
                        "grant_type": "authorization_code",
                        "client_id": "a02j000000KTRjpAAH",
                        "code": code,
                        "redirect_uri": "https://misbach.github.io/fs-auth/index_raw.html",
                    },
                    headers=self.headers,
                )

                try:
                    data = res.json()
                except ValueError:
                    self.write_log("Invalid auth request")
                    continue

                if "access_token" not in data:
                    self.write_log(res.text)
                    continue
                access_token = data["access_token"]
                self.headers.update({"Authorization": f"Bearer {access_token}"})

=======
>>>>>>> 15290f50
            except requests.exceptions.ReadTimeout:
                self.write_log("Read timed out")
                continue
            except requests.exceptions.ConnectionError:
                self.write_log("Connection aborted")
                time.sleep(self.timeout)
                continue
            except requests.exceptions.HTTPError:
                self.write_log("HTTPError")
                time.sleep(self.timeout)
                continue
            except KeyError:
                self.write_log("KeyError")
                time.sleep(self.timeout)
                continue
            except ValueError:
                self.write_log("ValueError")
                time.sleep(self.timeout)
                continue
            if self.logged:
                self.set_current()
                break

    def get_url(self, url, headers=None, no_api=False):
        """retrieve JSON structure from a FamilySearch URL"""
        self.counter += 1
        if headers is None:
            headers = {"Accept": "application/x-gedcomx-v1+json"}
        headers.update(self.headers)
        base = "https://api.familysearch.org"
        if no_api:
            base = "https://familysearch.org"
        while True:
            try:
                self.write_log("Downloading: " + url)
<<<<<<< HEAD
                r = self.get(
                    "https://api.familysearch.org" + url,
                    timeout=self.timeout,
                    headers=headers,
                )
=======
                r = self.get(base + url, timeout=self.timeout, headers=headers)
>>>>>>> 15290f50
            except requests.exceptions.ReadTimeout:
                self.write_log("Read timed out")
                continue
            except requests.exceptions.ConnectionError:
                self.write_log("Connection aborted")
                time.sleep(self.timeout)
                continue
            self.write_log("Status code: %s" % r.status_code)
            if r.status_code == 204:
                return None
            if r.status_code in {404, 405, 410, 500}:
                self.write_log("WARNING: " + url)
                return None
            if r.status_code == 401:
                self.login()
                continue
            try:
                r.raise_for_status()
            except requests.exceptions.HTTPError:
                self.write_log("HTTPError")
                if r.status_code == 403:
                    if (
                        "message" in r.json()["errors"][0]
                        and r.json()["errors"][0]["message"]
                        == "Unable to get ordinances."
                    ):
                        self.write_log(
                            "Unable to get ordinances. "
                            "Try with an LDS account or without option -c."
                        )
                        return "error"
                    self.write_log(
                        "WARNING: code 403 from %s %s"
                        % (url, r.json()["errors"][0]["message"] or "")
                    )
                    return None
                time.sleep(self.timeout)
                continue
            try:
                return r.json()
            except Exception as e:
                self.write_log("WARNING: corrupted file from %s, error: %s" % (url, e))
                return None

    def set_current(self):
        """retrieve FamilySearch current user ID, name and language"""
        url = "/platform/users/current"
        data = self.get_url(url)
        if data:
            self.fid = data["users"][0]["personId"]
            self.lang = data["users"][0]["preferredLanguage"]
            self.display_name = data["users"][0]["displayName"]

    def _(self, string):
        """translate a string into user's language
        TODO replace translation file for gettext format
        """
        if string in translations and self.lang in translations[string]:
            return translations[string][self.lang]
        return string


class CachedSession(GMASession, CSession):

    def __init__(self, username, password, verbose=False, logfile=False, timeout=60):
        CSession.__init__(self, 'http_cache', backend='filesystem', expire_after=86400)
        GMASession.__init__(self, username, password, verbose=verbose, logfile=logfile, timeout=timeout)
class Session(GMASession, requests.Session):

    def __init__(self, username, password, verbose=False, logfile=False, timeout=60):
        requests.Session.__init__(self)
        GMASession.__init__(self, username, password, verbose=verbose, logfile=logfile, timeout=timeout)<|MERGE_RESOLUTION|>--- conflicted
+++ resolved
@@ -2,10 +2,7 @@
 import sys
 import time
 from urllib.parse import urlparse, parse_qs
-<<<<<<< HEAD
-=======
 import webbrowser
->>>>>>> 15290f50
 
 import requests
 from requests_cache import CachedSession as CSession
@@ -27,11 +24,6 @@
     :param timeout: time before retry a request
     """
 
-<<<<<<< HEAD
-    def __init__(self, username, password, verbose=False, logfile=False, timeout=60):
-        # super().__init__('http_cache', backend='filesystem', expire_after=86400)
-        # super().__init__()
-=======
     def __init__(
         self,
         username,
@@ -43,7 +35,6 @@
         timeout=60,
     ):
         super().__init__()
->>>>>>> 15290f50
         self.username = username
         self.password = password
         self.client_id = client_id or DEFAULT_CLIENT_ID
@@ -128,54 +119,6 @@
                     data = res.json()
                 except ValueError:
                     self.write_log("Invalid auth request")
-<<<<<<< HEAD
-                    self.write_log(res.headers)
-                    self.write_log(res.text)
-                    
-                    raise "Invalid auth request"
-                    # continue
-                if "loginError" in data:
-                    self.write_log(data["loginError"])
-                    return
-                if "redirectUrl" not in data:
-=======
-                    continue
-
-                if "access_token" not in data:
->>>>>>> 15290f50
-                    self.write_log(res.text)
-                    continue
-                access_token = data["access_token"]
-                self.headers.update({"Authorization": f"Bearer {access_token}"})
-
-<<<<<<< HEAD
-                url = data["redirectUrl"]
-                self.write_log("Downloading: " + url)
-                res = self.get(url, headers=self.headers)
-                res.raise_for_status()
-
-                url = f"https://ident.familysearch.org/cis-web/oauth2/v3/authorization?response_type=code&scope=openid profile email qualifies_for_affiliate_account country&client_id=a02j000000KTRjpAAH&redirect_uri=https://misbach.github.io/fs-auth/index_raw.html&username={self.username}"
-                self.write_log("Downloading: " + url)
-                response = self.get(url, allow_redirects=False, headers=self.headers)
-                location = response.headers["location"]
-                code = parse_qs(urlparse(location).query).get("code")
-                url = "https://ident.familysearch.org/cis-web/oauth2/v3/token"
-                self.write_log("Downloading: " + url)
-                res = self.post(
-                    url,
-                    data={
-                        "grant_type": "authorization_code",
-                        "client_id": "a02j000000KTRjpAAH",
-                        "code": code,
-                        "redirect_uri": "https://misbach.github.io/fs-auth/index_raw.html",
-                    },
-                    headers=self.headers,
-                )
-
-                try:
-                    data = res.json()
-                except ValueError:
-                    self.write_log("Invalid auth request")
                     continue
 
                 if "access_token" not in data:
@@ -184,8 +127,6 @@
                 access_token = data["access_token"]
                 self.headers.update({"Authorization": f"Bearer {access_token}"})
 
-=======
->>>>>>> 15290f50
             except requests.exceptions.ReadTimeout:
                 self.write_log("Read timed out")
                 continue
@@ -221,15 +162,11 @@
         while True:
             try:
                 self.write_log("Downloading: " + url)
-<<<<<<< HEAD
                 r = self.get(
-                    "https://api.familysearch.org" + url,
+                    base + url,
                     timeout=self.timeout,
                     headers=headers,
                 )
-=======
-                r = self.get(base + url, timeout=self.timeout, headers=headers)
->>>>>>> 15290f50
             except requests.exceptions.ReadTimeout:
                 self.write_log("Read timed out")
                 continue
